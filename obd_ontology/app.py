#!/usr/bin/env python
# -*- coding: utf-8 -*-
# @author Patricia Windler, Tim Bohne

import logging
import os
import re

from flask import Flask, render_template, redirect, flash, url_for, session
from flask_wtf import FlaskForm
from flask_wtf.csrf import CSRFProtect
from wtforms import StringField, SubmitField, SelectField

from obd_ontology.component_knowledge import ComponentKnowledge
from obd_ontology.component_set_knowledge import ComponentSetKnowledge
from obd_ontology.dtc_knowledge import DTCKnowledge
from obd_ontology.expert_knowledge_enhancer import ExpertKnowledgeEnhancer
from obd_ontology.knowledge_graph_query_tool import KnowledgeGraphQueryTool

app = Flask(
    __name__,
    template_folder=os.path.abspath(os.path.join(os.path.dirname(__file__), '..', 'templates')),
    static_folder=os.path.abspath(os.path.join(os.path.dirname(__file__), '..', 'static'))
)
app.debug = True
app.config['SECRET_KEY'] = os.getenv('SECRET_KEY', 'for dev')
app.app_context()

csrf = CSRFProtect(app)
csrf.init_app(app)

logging.basicConfig(level=logging.DEBUG)

kg_query_tool = KnowledgeGraphQueryTool()

expert_knowledge_enhancer = ExpertKnowledgeEnhancer("")


def make_tuple_list(some_list) -> list:
    """
    Takes a list of single elements and returns a list where each element appears in a tuple with itself.

    This format is needed as input for the SelectMultipleField. Can also be used for the SelectField.

    :param some_list: list with single elements
    :return: list of tuples
    """
    return [(e, e) for e in some_list]


def get_session_variable_list(name: str) -> list:
    """
    Returns the session variable for a given name, or, if not existent, an empty list.

    It is expected to be only used on session variables that should either contain lists or contain None, but
    no other data type.

    :param name: name of the session variable
    :return: list stored in the session variable, or empty list
    """
    if session.get(name) is None:
        session[name] = []
    assert isinstance(session.get(name), list)
    return session.get(name)


class DTCForm(FlaskForm):
    """
    Form for the DTC page.
    """
    dtc_name = StringField("")
    occurs_with = SelectField("",
                              choices=make_tuple_list(kg_query_tool.query_all_dtc_instances(False)),
                              validate_choice=False)
    occurs_with_submit = SubmitField("DTC hinzufügen")
    clear_occurs_with = SubmitField("Liste leeren")
    fault_condition = StringField("")
    symptoms_list = make_tuple_list(kg_query_tool.query_all_symptom_instances())
    symptoms = SelectField("", choices=symptoms_list,
                           validate_choice=False)
    symptoms_submit = SubmitField("Symptom hinzufügen")
    clear_symptoms = SubmitField("Liste leeren")
    new_symptom = StringField("")
    new_symptom_submit = SubmitField("Neues Symptom hinzufügen")
    suspect_components = SelectField(
        "",
        choices=make_tuple_list(kg_query_tool.query_all_component_instances()), validate_choice=False)
    add_component_submit = SubmitField("Komponente hinzufügen")
    clear_components = SubmitField("Liste leeren")
    final_submit = SubmitField("Absenden")
    clear_everything = SubmitField("Alle Listen leeren")


class ComponentSetForm(FlaskForm):
    """
    Form for the component set page.
    """
<<<<<<< HEAD
    subsystem_name = StringField("")
    components = SelectField("",
                             choices=make_tuple_list(kg_query_tool.query_all_component_instances()),
                             validate_choice=False)
    add_component_submit = SubmitField("Komponente hinzufügen")
    clear_components = SubmitField("Liste leeren")
    verifying_components = SelectField("",
                                       choices=make_tuple_list(kg_query_tool.query_all_component_instances()),
                                       validate_choice=False)
    verifying_components_submit = SubmitField("Komponente hinzufügen")
    clear_verifying_components = SubmitField("Liste leeren")
    final_submit = SubmitField("Absenden")
    clear_everything = SubmitField("Alle Listen leeren")
=======
    set_name = StringField("")
    components = SelectField(
        "", choices=make_tuple_list(kg_query_tool.query_all_component_instances()), validate_choice=False
    )
    add_component_submit = SubmitField("Add to list")
    clear_components = SubmitField("Clear list")
    verifying_components = SelectField(
        "", choices=make_tuple_list(kg_query_tool.query_all_component_instances()), validate_choice=False
    )
    verifying_components_submit = SubmitField("Add to list")
    clear_verifying_components = SubmitField("Clear list")
    final_submit = SubmitField("Submit")
    clear_everything = SubmitField("Clear")
>>>>>>> 36576711


class SuspectComponentsForm(FlaskForm):
    """
    Form for the component page.
    """
    component_name = StringField("")
    boolean_choices = [("Nein", "Nein",), ("Ja", "Ja")]
    final_submit = SubmitField('Absenden')
    affecting_component_submit = SubmitField('Komponente hinzufügen')
    clear_affecting_components = SubmitField("Liste leeren")
    measurements_possible = SelectField(choices=boolean_choices)
    affecting_components = SelectField("",
                                       choices=make_tuple_list(kg_query_tool.query_all_component_instances()),
                                       validate_choice=False)


def add_component_to_knowledge_graph(suspect_component: str, affected_by: list, oscilloscope: bool) -> None:
    """
    Adds a component instance with the given properties to the knowledge graph using the ExpertKnowledgeEnhancer.

    :param suspect_component: component to be checked
    :param affected_by: list of components whose misbehavior could affect the correct functioning of the component
                        under consideration
    :param oscilloscope: whether oscilloscope measurement possible / reasonable
    """
    assert isinstance(suspect_component, str)
    assert isinstance(affected_by, list)
    assert isinstance(oscilloscope, bool)

    new_component_knowledge = ComponentKnowledge(suspect_component=suspect_component, oscilloscope=oscilloscope,
                                                 affected_by=affected_by)
    fact_list = expert_knowledge_enhancer.generate_suspect_component_facts([new_component_knowledge])
    expert_knowledge_enhancer.fuseki_connection.extend_knowledge_graph(fact_list)


def add_dtc_to_knowledge_graph(dtc: str, occurs_with: list, fault_condition: str, symptoms: list,
                               suspect_components: list) -> None:
    """
    Adds a DTC instance with the given properties to the knowledge graph using the ExpertKnowledgeEnhancer.

    :param dtc: diagnostic trouble code to be considered
    :param occurs_with: other DTCs frequently occurring with the considered one
    :param fault_condition: fault condition associated with the considered DTC
    :param symptoms: symptoms associated with the considered DTC
    :param suspect_components: components that should be checked when this DTC occurs
                               (order defines suggestion priority)
    """
    assert isinstance(dtc, str)
    assert isinstance(occurs_with, list)
    assert isinstance(fault_condition, str)
    assert isinstance(symptoms, list)
    assert isinstance(suspect_components, list)

    new_dtc_knowledge = DTCKnowledge(dtc=dtc, occurs_with=occurs_with, fault_condition=fault_condition,
                                     symptoms=symptoms, suspect_components=suspect_components)
    fact_list = expert_knowledge_enhancer.generate_dtc_related_facts(new_dtc_knowledge)
    expert_knowledge_enhancer.fuseki_connection.extend_knowledge_graph(fact_list)


def add_component_set_to_knowledge_graph(component_set: str, includes: list, verified_by: list) -> None:
    """
    Adds a component set instance to the knowledge graph using the ExpertKnowledgeEnhancer.

    :param component_set: vehicle component set to be represented
    :param includes: suspect components assigned to this component set
    :param verified_by: component set can be verified by checking this suspect component
    """
    assert isinstance(component_set, str)
    assert isinstance(includes, list)
    assert isinstance(verified_by, list)

    new_comp_set_knowledge = ComponentSetKnowledge(component_set=component_set, includes=includes,
                                                   verified_by=verified_by)
    fact_list = expert_knowledge_enhancer.generate_component_set_facts(new_comp_set_knowledge)
    expert_knowledge_enhancer.fuseki_connection.extend_knowledge_graph(fact_list)


@app.route('/', methods=['POST', 'GET'])
def main():
    """
    Renders the start page.
    """
    return render_template('index.html')


@app.route('/component_form', methods=['GET', 'POST'])
def component_form():
    """
    Renders the components page and processes the form data.
    """
    form = SuspectComponentsForm()

    if form.validate_on_submit():
        if form.final_submit.data:
            if form.component_name.data:

                comp_part_of_kg = form.component_name.data in kg_query_tool.query_all_component_instances()
                warning_already_shown = form.component_name.data == session.get("component_name")
                entered_affecting_comps = get_session_variable_list("affecting_components")

                # the component will only be added if:
                #   - the name of the component does not exist in the KG yet, or a warning has already been flashed
                #   - there is at least one affecting component specified, or a related warning has already been flashed
                if (not comp_part_of_kg or warning_already_shown) and (
                        entered_affecting_comps or session.get("affecting_components_empty_warning_received")):
                    # replacement confirmation given
                    if warning_already_shown:
                        component_name = session.get("component_name")
                        # construct all the facts that should be removed
                        facts_to_be_removed = []
                        add_use_oscilloscope_removal_fact(component_name, facts_to_be_removed)
                        add_affected_by_removal_fact(component_name, facts_to_be_removed)
                        # remove all the facts that are newly added now (replacement)
                        expert_knowledge_enhancer.fuseki_connection.remove_outdated_facts_from_knowledge_graph(
                            facts_to_be_removed
                        )
                    # add component to the knowledge graph
                    assert form.measurements_possible.data == "Ja" or form.measurements_possible.data == "Nein"
                    oscilloscope_useful = True if form.measurements_possible.data == "Ja" else False
                    add_component_to_knowledge_graph(suspect_component=form.component_name.data,
                                                     affected_by=entered_affecting_comps,
                                                     oscilloscope=oscilloscope_useful)
                    # update SelectField
                    form.affecting_components.choices = kg_query_tool.query_all_component_instances()
                    # reset variables related to the newly added component
                    get_session_variable_list("affecting_components").clear()
                    session["affecting_components_empty_warning_received"] = None
                    # show success message
                    if form.component_name.data == session.get("component_name"):
                        flash(f"Die Komponente {form.component_name.data} wurde erfolgreich überschrieben.")
                    else:
                        flash(f"Die Komponente {form.component_name.data} wurde erfolgreich hinzugefügt.")
                    return redirect(url_for('component_form'))

                elif comp_part_of_kg and not warning_already_shown:
                    flash(
                        "WARNUNG: Diese Komponente existiert bereits! Wenn Sie sicher sind, dass Sie sie "
                        "überschreiben möchten, klicken Sie bitte erneut auf den \"Absenden\"-Button.")
                    session["component_name"] = form.component_name.data

                elif not entered_affecting_comps and not session.get("affecting_components_empty_warning_received"):
                    flash("WARNUNG: Sie haben keine Komponenten angegeben, die die aktuelle Komponente beeinflussen! "
                          "Bitte fügen Sie alle Komponenten hinzu, von denen Sie wissen, dass sie die aktuelle "
                          "Komponente beeinflussen. Wenn Sie sicher sind, dass Sie keine beeinflussenden Komponenten "
                          "hinzufügen wollen, klicken Sie bitte den  \"Absenden\"-Button erneut.")
                    session["affecting_components_empty_warning_received"] = True

            else:  # component name StringField is empty
                flash("Bitte geben Sie den Namen der Komponente ein!")
        # a button that is not the final submit button has been clicked
        elif form.affecting_component_submit.data:  # button that adds affecting components to list has been clicked
            if form.affecting_components.data not in get_session_variable_list("affecting_components"):
                get_session_variable_list("affecting_components").append(form.affecting_components.data)

        elif form.clear_affecting_components.data:  # button that clears the affecting component list has been clicked
            get_session_variable_list("affecting_components").clear()

    else:  # no submit button has been pressed - reset variable that specifies whether warning has been shown
        session["affecting_components_empty_warning_received"] = None
    # reset variable that specifies whether warning has been shown
    if form.component_name.data != session.get("component_name"):
        session["component_name"] = None
    # update SelectField choices
    form.affecting_components.choices = make_tuple_list(kg_query_tool.query_all_component_instances())

    return render_template('component_form.html', form=form,
                           affecting_components_variable_list=get_session_variable_list("affecting_components"))


def dtc_sanity_check(dtc: str) -> bool:
    """
    Checks whether the specified DTC satisfies the expected pattern.

    :param dtc: DTC to check pattern for
    :return whether the specified DTC matches the pattern
    """
    pattern = re.compile("[PCBU][012]\d{3}")
    print("match:", pattern.match(dtc))
    return pattern.match(dtc) and len(dtc) == 5


def add_fault_condition_removal_fact(dtc_name: str, facts_to_be_removed: list) -> None:
    """
    If necessary, adds the fault condition removal fact to the list of facts to be removed.

    :param dtc_name: DTC to check fault condition removal for
    :param facts_to_be_removed: list of facts to be removed from the KG
    """
    fault_condition = kg_query_tool.query_fault_condition_by_dtc(dtc_name, False)[0]
    # check whether fault condition to be added is already part of the KG
    fc = kg_query_tool.query_fault_condition_by_description(fault_condition)
    if len(fc) > 0:
        fault_cond_uuid = fc[0].split("#")[1]
        facts_to_be_removed.append(expert_knowledge_enhancer.fuseki_connection.generate_condition_description_fact(
            fault_cond_uuid, fault_condition, True
        ))


def add_co_occurring_dtc_removal_facts(dtc_name: str, facts_to_be_removed: list) -> None:
    """
    Adds the co-occurring DTC facts to be removed.

    :param dtc_name: DTC to remove co-occurring DTCs for
    :param facts_to_be_removed: list of facts to be removed from the KG
    """
    co_occurring_dtcs = kg_query_tool.query_co_occurring_trouble_codes(dtc_name, False)
    dtc_instance = kg_query_tool.query_dtc_instance_by_code(dtc_name)
    dtc_uuid = dtc_instance[0].split("#")[1]

    for code in co_occurring_dtcs:
        facts_to_be_removed.append(expert_knowledge_enhancer.fuseki_connection.generate_co_occurring_dtc_fact(
            dtc_uuid, code, True
        ))


def add_symptom_removal_facts(dtc_name: str, facts_to_be_removed: list) -> None:
    """
    Adds the symptom facts to be removed.

    :param dtc_name: DTC to remove symptom associations for
    :param facts_to_be_removed: list of facts to be removed from the KG
    """
    symptoms = kg_query_tool.query_symptoms_by_dtc(dtc_name)
    fault_condition = kg_query_tool.query_fault_condition_by_dtc(dtc_name, False)[0]
    fault_cond_uuid = kg_query_tool.query_fault_condition_by_description(fault_condition)[0].split("#")[1]

    for symptom in symptoms:
        symptom_uuid = kg_query_tool.query_symptoms_by_desc(symptom)[0].split("#")[1]
        facts_to_be_removed.append(expert_knowledge_enhancer.fuseki_connection.generate_symptom_fact(
            fault_cond_uuid, symptom_uuid, False
        ))


def add_diagnostic_association_removal_facts(dtc_name: str, facts_to_be_removed: list) -> None:
    """
    Adds the diagnostic association facts to be removed.

    :param dtc_name: DTC to consider diagnostic associations for
    :param facts_to_be_removed: list of facts to be removed from the KG
    """
    dtc_uuid = kg_query_tool.query_dtc_instance_by_code(dtc_name)[0].split("#")[1]

    for comp in kg_query_tool.query_suspect_components_by_dtc(dtc_name, False):
        comp_uuid = kg_query_tool.query_suspect_component_by_name(comp)[0].split("#")[1]
        diag_association_uuid = kg_query_tool.query_diag_association_instance_by_dtc_and_sus_comp(dtc_name, comp, False)
        diag_association_uuid = diag_association_uuid[0].split("#")[1]

        # remove the 'has' connection between DTC and diagnostic association
        facts_to_be_removed.append(expert_knowledge_enhancer.fuseki_connection.generate_has_association_fact(
            dtc_uuid, diag_association_uuid, False
        ))
        # remove the 'pointsTo' connection between diagnostic association and suspect component
        facts_to_be_removed.append(expert_knowledge_enhancer.fuseki_connection.generate_points_to_fact(
            diag_association_uuid, comp_uuid, False
        ))
        # remove diagnostic association for the considered DTC
        facts_to_be_removed.append(expert_knowledge_enhancer.fuseki_connection.generate_diagnostic_association_fact(
            diag_association_uuid, False
        ))


def add_included_component_removal_facts(comp_set_name: str, facts_to_be_removed: list) -> None:
    """
    Adds the `includes` facts to be removed.

    :param comp_set_name: component set to remove `includes` relations for
    :param facts_to_be_removed: list of facts to be removed from the KG
    """
    comp_set_uuid = kg_query_tool.query_component_set_by_name(comp_set_name)[0].split("#")[1]
    for comp in kg_query_tool.query_includes_relation_by_component_set(comp_set_name, False):
        comp_uuid = kg_query_tool.query_suspect_component_by_name(comp)[0].split("#")[1]
        facts_to_be_removed.append(expert_knowledge_enhancer.fuseki_connection.generate_includes_fact(
            comp_set_uuid, comp_uuid, False
        ))


def add_verifying_component_removal_facts(component_set_name: str, facts_to_be_removed: list) -> None:
    """
    Adds the `verifies` facts to be removed.

    :param component_set_name: component set to remove `verifies` relations for
    :param facts_to_be_removed: list of facts to be removed from the KG
    """
    component_set_uuid = kg_query_tool.query_component_set_by_name(component_set_name)[0].split("#")[1]
    for comp in kg_query_tool.query_verifies_relations_by_component_set(component_set_name, False):
        comp_uuid = kg_query_tool.query_suspect_component_by_name(comp)[0].split("#")[1]
        facts_to_be_removed.append(expert_knowledge_enhancer.fuseki_connection.generate_verifies_fact(
            comp_uuid, component_set_uuid, False
        ))


def add_use_oscilloscope_removal_fact(component_name: str, facts_to_be_removed: list) -> None:
    """
    Adds the `use_oscilloscope` facts to be removed.

    :param component_name: vehicle component to remove oscilloscope usage for
    :param facts_to_be_removed: list of facts to be removed from the KG
    """
    component_uuid = kg_query_tool.query_suspect_component_by_name(component_name)[0].split("#")[1]
    usage = kg_query_tool.query_oscilloscope_usage_by_suspect_component(component_name, False)[0]
    facts_to_be_removed.append(expert_knowledge_enhancer.fuseki_connection.generate_use_oscilloscope_fact(
        component_uuid, f"\"{str(usage).lower()}\"^^<http://www.w3.org/2001/XMLSchema#boolean>", True
    ))


def add_affected_by_removal_fact(component_name: str, facts_to_be_removed: list) -> None:
    """
    Adds the `affected_by` facts to be removed.

    :param component_name: vehicle component to remove `affected_by` relations for
    :param facts_to_be_removed: list of facts to be removed from the KG
    """
    component_uuid = kg_query_tool.query_suspect_component_by_name(component_name)[0].split("#")[1]
    for comp in kg_query_tool.query_affected_by_relations_by_suspect_component(component_name, False):
        facts_to_be_removed.append(expert_knowledge_enhancer.fuseki_connection.generate_affected_by_fact(
            component_uuid, comp, True
        ))


@app.route('/dtc_form', methods=['GET', 'POST'])
def dtc_form():
    """
    Renders the DTC page and processes the form data.
    """
    form = DTCForm()
    form.suspect_components.choices = kg_query_tool.query_all_component_instances()

    if form.validate_on_submit():
        if form.final_submit.data:
            if form.dtc_name.data:
                if form.fault_condition.data:
                    if get_session_variable_list("symptom_list"):
                        if get_session_variable_list("component_list"):

                            warning_already_shown = form.dtc_name.data == session.get("dtc_name")
                            # if the DTC already exists and there has not been a warning yet, flash a warning first
                            if form.dtc_name.data in kg_query_tool.query_all_dtc_instances(False) \
                                    and not warning_already_shown:
                                flash(
                                    "WARNUNG: Dieser DTC existiert bereits! Wenn Sie sicher sind, dass Sie ihn "
                                    "überschreiben möchten, klicken Sie bitte noch einmal auf den \"Absenden\"-Button")
                                session["dtc_name"] = form.dtc_name.data
                            else:  # either the DTC does not exist yet, or the warning has already been flashed
                                if not dtc_sanity_check(form.dtc_name.data):
                                    flash(
                                        "Ungültiger DTC (entspricht nicht dem erwarteten Muster): " + form.dtc_name.data)
                                else:
                                    # replacement confirmation given
                                    if warning_already_shown:
                                        dtc_name = session.get("dtc_name")
                                        # construct all the facts that should be removed
                                        facts_to_be_removed = []
                                        add_fault_condition_removal_fact(dtc_name, facts_to_be_removed)
                                        add_co_occurring_dtc_removal_facts(dtc_name, facts_to_be_removed)
                                        add_symptom_removal_facts(dtc_name, facts_to_be_removed)
                                        add_diagnostic_association_removal_facts(dtc_name, facts_to_be_removed)
                                        # remove all the facts that are newly added now (replacement)
                                        expert_knowledge_enhancer.fuseki_connection.remove_outdated_facts_from_knowledge_graph(
                                            facts_to_be_removed)

                                    # add the DTC to the knowledge graph
                                    add_dtc_to_knowledge_graph(
                                        dtc=form.dtc_name.data,
                                        occurs_with=get_session_variable_list("occurs_with_list"),
                                        fault_condition=form.fault_condition.data,
                                        symptoms=get_session_variable_list("symptom_list"),
                                        suspect_components=get_session_variable_list("component_list"))

                                    # reset lists
                                    get_session_variable_list("component_list").clear()
                                    get_session_variable_list("symptom_list").clear()
                                    get_session_variable_list("occurs_with_list").clear()

                                    # show success message
                                    if form.dtc_name.data == session.get("dtc_name"):
                                        flash(f"Der DTC {form.dtc_name.data} wurde erfolgreich überschrieben.")
                                    else:
                                        flash(f"The DTC {form.dtc_name.data} wurde erfolgreich hinzugefügt.")
                                    return redirect(url_for('dtc_form'))
                        else:  # the list of suspect components is empty
                            flash("Bitte nennen Sie mindestens eine Komponente, die überprüft werden sollte!")
                    else:  # the list of symptoms is empty
                        flash(
                            "Bitte fügen Sie mindestens ein Symptom hinzu, das im Zusammenhang mit dem DTC "
                            "auftreten kann!")
                else:  # the StringField for the fault condition is empty
                    flash("Bitte geben Sie eine Beschreibung des Fehlerzustands ein!")
            else:  # the StringField for the DTC is empty
                flash("Bitte geben Sie den DTC ein!")

        # a button that is not the final submit button has been clicked
        elif form.add_component_submit.data:  # button that adds components to the component list has been clicked
            if form.suspect_components.data not in get_session_variable_list("component_list"):
                get_session_variable_list("component_list").append(form.suspect_components.data)

        # button that adds symptoms from the SelectField to the symptom list has been clicked
        elif form.symptoms_submit.data:
            if form.symptoms.data not in get_session_variable_list("symptom_list"):
                get_session_variable_list("symptom_list").append(form.symptoms.data)

        # button that adds symptoms from the StringField to the symptom list has been clicked
        elif form.new_symptom_submit.data:
            if form.new_symptom.data:
                if form.new_symptom.data not in get_session_variable_list("symptom_list"):
                    get_session_variable_list("symptom_list").append(form.new_symptom.data)
            else:
                flash("Bitte schreiben Sie das neue Symptom in das Textfeld, bevor Sie versuchen, es hinzuzufügen!")

        elif form.occurs_with_submit.data:  # button that adds other DTC to the occurs_with list has been clicked
            if form.occurs_with.data not in get_session_variable_list("occurs_with_list"):
                get_session_variable_list("occurs_with_list").append(form.occurs_with.data)

        elif form.clear_occurs_with.data:  # button that clears the occurs_with list has been clicked
            get_session_variable_list("occurs_with_list").clear()

        elif form.clear_components.data:  # button that clears the component list has been clicked
            get_session_variable_list("component_list").clear()

        elif form.clear_symptoms.data:  # button that clears the symptom list has been clicked
            get_session_variable_list("symptom_list").clear()

        elif form.clear_everything.data:  # button that clears all lists has been clicked
            get_session_variable_list("occurs_with_list").clear()
            get_session_variable_list("component_list").clear()
            get_session_variable_list("symptom_list").clear()

    # reset variable that specifies whether warning has been shown
    if form.dtc_name.data != session.get("dtc_name"):
        session["dtc_name"] = None

    # update choices of the SelectFields
    form.symptoms.choices = kg_query_tool.query_all_symptom_instances()
    form.suspect_components.choices = kg_query_tool.query_all_component_instances()
    form.occurs_with.choices = kg_query_tool.query_all_dtc_instances(False)

    return render_template('DTC_form.html', form=form,
                           suspect_components_variable_list=get_session_variable_list("component_list"),
                           symptoms_variable_list=get_session_variable_list("symptom_list"),
                           occurs_with_DTCs_variable_list=get_session_variable_list("occurs_with_list"))


@app.route('/component_set_form', methods=['GET', 'POST'])
def component_set_form():
    """
    Renders the component set page and processes the form data.
    """
    form = ComponentSetForm()

    if form.validate_on_submit():
        if form.final_submit.data:
            if form.set_name.data:
                if get_session_variable_list("comp_set_components"):
                    if get_session_variable_list("verifying_components"):

                        warning_already_shown = form.set_name.data == session.get("comp_set_name")
                        # if the comp set already exists and there has not been a warning yet, flash a warning first
                        if form.set_name.data in kg_query_tool.query_all_component_set_instances() \
                                and not warning_already_shown:
<<<<<<< HEAD
                            flash(
                                "WARNUNG: Dieses Fahrzeug-Subsystem existiert bereits! Wenn Sie sicher sind, dass Sie"
                                " es überschreiben möchten, klicken Sie bitte noch einmal auf den \"Absenden\"-Button.")
                            session["subsystem_name"] = form.subsystem_name.data
=======
                            flash("WARNING: This component set already exists! If you are sure that "
                                  "you want to overwrite it, please click the submit button one more time.")
                            session["comp_set_name"] = form.set_name.data
>>>>>>> 36576711
                        else:
                            # replacement confirmation given
                            if warning_already_shown:
                                comp_set_name = session.get("comp_set_name")
                                # construct all the facts that should be removed
                                facts_to_be_removed = []
                                add_included_component_removal_facts(comp_set_name, facts_to_be_removed)
                                add_verifying_component_removal_facts(comp_set_name, facts_to_be_removed)
                                # remove all the facts that are newly added now (replacement)
                                expert_knowledge_enhancer.fuseki_connection.remove_outdated_facts_from_knowledge_graph(
                                    facts_to_be_removed
                                )
                            # add the component set to the knowledge graph
                            add_component_set_to_knowledge_graph(
                                component_set=form.set_name.data,
                                includes=get_session_variable_list("comp_set_components"),
                                verified_by=get_session_variable_list("verifying_components")
                            )
                            # reset lists
                            get_session_variable_list("comp_set_components").clear()
                            get_session_variable_list("verifying_components").clear()
                            # show a success message
<<<<<<< HEAD
                            if form.subsystem_name.data == session.get("subsystem_name"):
                                flash(f"Das Fahrzeug-Subsystem mit dem Namen {form.subsystem_name.data} "
                                      f"wurde erfolgreich überschrieben.")
                            else:
                                flash(f"Das Fahrzeug-Subsystem mit dem Namen {form.subsystem_name.data} "
                                      f"wurde erfolgreich hinzugefügt.")
                            return redirect(url_for('subsystem_form'))
                    else:  # the list of verifying components is empty
                        flash(
                            "Nennen Sie bitte mindestens eine Komponente, durch die verifiziert werden kann, ob "
                            "dieses Teilsystem korrekt funktioniert!")
                else:  # the list of components belonging to the subsystem is empty
                    flash("Bitte nennen Sie die Komponenten, aus denen dieses Subsystem besteht!")
            else:  # the StringField for the subsystem name is empty
                flash("Bitte geben Sie einen Namen für das Subsystem ein!")
=======
                            if form.set_name.data == session.get("comp_set_name"):
                                flash(f"The vehicle component set called {form.set_name.data} "
                                      f"has successfully been overwritten.")
                            else:
                                flash(f"The vehicle component set called {form.set_name.data} "
                                      f"has successfully been added.")
                            return redirect(url_for('component_set_form'))
                    else:  # the list of verifying components is empty
                        flash("Please name at least one component that can verify whether this "
                              "component set works correctly!")
                else:  # the list of components belonging to the component set is empty
                    flash("Please list the components that this component set comprises!")
            else:  # the StringField for the component set name is empty
                flash("Please enter a name for the component set!")
>>>>>>> 36576711

        # a button that is not the final submit button has been clicked
        elif form.add_component_submit.data:  # button that adds components to the component list has been clicked
            if form.components.data not in get_session_variable_list("comp_set_components"):
                get_session_variable_list("comp_set_components").append(form.components.data)

        # button that adds components to the verified_by list has been clicked
        elif form.verifying_components_submit.data:
            if form.verifying_components.data not in get_session_variable_list("verifying_components"):
                get_session_variable_list("verifying_components").append(form.verifying_components.data)

        elif form.clear_components.data:  # button that clears the component list has been clicked
            get_session_variable_list("comp_set_components").clear()

        elif form.clear_verifying_components.data:  # button that clears the verified_by list has been clicked
            get_session_variable_list("verifying_components").clear()

        elif form.clear_everything.data:  # button that clears all lists has been clicked
            get_session_variable_list("comp_set_components").clear()
            get_session_variable_list("verifying_components").clear()

    # reset variable that specifies whether warning has been shown
    if form.set_name.data != session.get("comp_set_name"):
        session["comp_set_name"] = None

    # update choices for the SelectFields
    form.components.choices = kg_query_tool.query_all_component_instances()
    form.verifying_components.choices = kg_query_tool.query_all_component_instances()

    return render_template('component_set_form.html', form=form,
                           components_variable_list=get_session_variable_list("comp_set_components"),
                           verifying_components_list=get_session_variable_list("verifying_components"))


if __name__ == '__main__':
    app.run(debug=True)<|MERGE_RESOLUTION|>--- conflicted
+++ resolved
@@ -95,8 +95,7 @@
     """
     Form for the component set page.
     """
-<<<<<<< HEAD
-    subsystem_name = StringField("")
+    set_name = StringField("")
     components = SelectField("",
                              choices=make_tuple_list(kg_query_tool.query_all_component_instances()),
                              validate_choice=False)
@@ -109,21 +108,6 @@
     clear_verifying_components = SubmitField("Liste leeren")
     final_submit = SubmitField("Absenden")
     clear_everything = SubmitField("Alle Listen leeren")
-=======
-    set_name = StringField("")
-    components = SelectField(
-        "", choices=make_tuple_list(kg_query_tool.query_all_component_instances()), validate_choice=False
-    )
-    add_component_submit = SubmitField("Add to list")
-    clear_components = SubmitField("Clear list")
-    verifying_components = SelectField(
-        "", choices=make_tuple_list(kg_query_tool.query_all_component_instances()), validate_choice=False
-    )
-    verifying_components_submit = SubmitField("Add to list")
-    clear_verifying_components = SubmitField("Clear list")
-    final_submit = SubmitField("Submit")
-    clear_everything = SubmitField("Clear")
->>>>>>> 36576711
 
 
 class SuspectComponentsForm(FlaskForm):
@@ -583,16 +567,10 @@
                         # if the comp set already exists and there has not been a warning yet, flash a warning first
                         if form.set_name.data in kg_query_tool.query_all_component_set_instances() \
                                 and not warning_already_shown:
-<<<<<<< HEAD
                             flash(
-                                "WARNUNG: Dieses Fahrzeug-Subsystem existiert bereits! Wenn Sie sicher sind, dass Sie"
+                                "WARNUNG: Dieses Fahrzeug-Komponenten-Set existiert bereits! Wenn Sie sicher sind, dass Sie"
                                 " es überschreiben möchten, klicken Sie bitte noch einmal auf den \"Absenden\"-Button.")
-                            session["subsystem_name"] = form.subsystem_name.data
-=======
-                            flash("WARNING: This component set already exists! If you are sure that "
-                                  "you want to overwrite it, please click the submit button one more time.")
                             session["comp_set_name"] = form.set_name.data
->>>>>>> 36576711
                         else:
                             # replacement confirmation given
                             if warning_already_shown:
@@ -615,38 +593,21 @@
                             get_session_variable_list("comp_set_components").clear()
                             get_session_variable_list("verifying_components").clear()
                             # show a success message
-<<<<<<< HEAD
-                            if form.subsystem_name.data == session.get("subsystem_name"):
-                                flash(f"Das Fahrzeug-Subsystem mit dem Namen {form.subsystem_name.data} "
+
+                            if form.set_name.data == session.get("comp_set_name"):
+                                flash(f"Das Fahrzeug-Komponenten-Set mit dem Namen {form.set_name.data} "
                                       f"wurde erfolgreich überschrieben.")
                             else:
-                                flash(f"Das Fahrzeug-Subsystem mit dem Namen {form.subsystem_name.data} "
+                                flash(f"Das Fahrzeug-Komponenten-Set mit dem Namen {form.set_name.data} "
                                       f"wurde erfolgreich hinzugefügt.")
-                            return redirect(url_for('subsystem_form'))
-                    else:  # the list of verifying components is empty
-                        flash(
-                            "Nennen Sie bitte mindestens eine Komponente, durch die verifiziert werden kann, ob "
-                            "dieses Teilsystem korrekt funktioniert!")
-                else:  # the list of components belonging to the subsystem is empty
-                    flash("Bitte nennen Sie die Komponenten, aus denen dieses Subsystem besteht!")
-            else:  # the StringField for the subsystem name is empty
-                flash("Bitte geben Sie einen Namen für das Subsystem ein!")
-=======
-                            if form.set_name.data == session.get("comp_set_name"):
-                                flash(f"The vehicle component set called {form.set_name.data} "
-                                      f"has successfully been overwritten.")
-                            else:
-                                flash(f"The vehicle component set called {form.set_name.data} "
-                                      f"has successfully been added.")
                             return redirect(url_for('component_set_form'))
                     else:  # the list of verifying components is empty
-                        flash("Please name at least one component that can verify whether this "
-                              "component set works correctly!")
+                        flash("Nennen Sie bitte mindestens eine Komponente, durch die verifiziert werden kann, ob "
+                            "dieses Komponenten-Set korrekt funktioniert!")
                 else:  # the list of components belonging to the component set is empty
-                    flash("Please list the components that this component set comprises!")
+                    flash("Bitte nennen Sie die Komponenten, aus denen dieses Komponenten-Set besteht!")
             else:  # the StringField for the component set name is empty
-                flash("Please enter a name for the component set!")
->>>>>>> 36576711
+                flash("Bitte geben Sie einen Namen für das Komponenten-Set ein!")
 
         # a button that is not the final submit button has been clicked
         elif form.add_component_submit.data:  # button that adds components to the component list has been clicked
