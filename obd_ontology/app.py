--- conflicted
+++ resolved
@@ -69,12 +69,9 @@
     Form for the DTC page.
     """
     dtc_name = StringField("")
-<<<<<<< HEAD
     existing_dtcs = SelectField("", choices=kg_query_tool.query_all_dtc_instances(),
                                 validate_choice=False)
     existing_dtc_submit = SubmitField("Daten anzeigen")
-=======
->>>>>>> 7094d2c6
     occurs_with = SelectField("",
                               choices=make_tuple_list(kg_query_tool.query_all_dtc_instances(False)),
                               validate_choice=False)
@@ -102,12 +99,9 @@
     Form for the component set page.
     """
     set_name = StringField("")
-<<<<<<< HEAD
     existing_component_sets = SelectField("", choices=kg_query_tool.query_all_component_set_instances(),
                                           validate_choice=False)
     existing_component_set_submit = SubmitField("Daten anzeigen")
-=======
->>>>>>> 7094d2c6
     components = SelectField("",
                              choices=make_tuple_list(kg_query_tool.query_all_component_instances()),
                              validate_choice=False)
@@ -127,13 +121,10 @@
     Form for the component page.
     """
     component_name = StringField("")
-<<<<<<< HEAD
     existing_components = SelectField("",
                                       choices=make_tuple_list(kg_query_tool.query_all_component_instances()),
                                       validate_choice=False)
     existing_components_submit = SubmitField("Daten anzeigen")
-=======
->>>>>>> 7094d2c6
     boolean_choices = [("Nein", "Nein",), ("Ja", "Ja")]
     final_submit = SubmitField('Absenden')
     affecting_component_submit = SubmitField('Komponente hinzufügen')
@@ -631,11 +622,7 @@
                         if form.set_name.data in kg_query_tool.query_all_component_set_instances() \
                                 and not warning_already_shown:
                             flash(
-<<<<<<< HEAD
-                                "WARNUNG: Dieses Fahrzeug-Komponenten-Set existiert bereits! Wenn Sie sicher sind, "
-=======
                                 "WARNUNG: Dieses Fahrzeugkomponenten-Set existiert bereits! Wenn Sie sicher sind, "
->>>>>>> 7094d2c6
                                 "dass Sie es überschreiben möchten, klicken Sie bitte noch einmal auf den"
                                 " \"Absenden\"-Button.")
                             session["comp_set_name"] = form.set_name.data
@@ -662,26 +649,15 @@
                             get_session_variable_list("verifying_components").clear()
                             # show a success message
                             if form.set_name.data == session.get("comp_set_name"):
-<<<<<<< HEAD
-                                flash(f"Das Fahrzeug-Komponenten-Set mit dem Namen {form.set_name.data} "
-                                      f"wurde erfolgreich überschrieben.")
-                            else:
-                                flash(f"Das Fahrzeug-Komponenten-Set mit dem Namen {form.set_name.data} "
-=======
                                 flash(f"Das Fahrzeugkomponenten-Set mit dem Namen {form.set_name.data} "
                                       f"wurde erfolgreich überschrieben.")
                             else:
                                 flash(f"Das Fahrzeugkomponenten-Set mit dem Namen {form.set_name.data} "
->>>>>>> 7094d2c6
                                       f"wurde erfolgreich hinzugefügt.")
                             return redirect(url_for('component_set_form'))
                     else:  # the list of verifying components is empty
                         flash("Nennen Sie bitte mindestens eine Komponente, durch die verifiziert werden kann, ob "
-<<<<<<< HEAD
                               "dieses Komponenten-Set korrekt funktioniert!")
-=======
-                            "dieses Komponenten-Set korrekt funktioniert!")
->>>>>>> 7094d2c6
                 else:  # the list of components belonging to the component set is empty
                     flash("Bitte nennen Sie die Komponenten, aus denen dieses Komponenten-Set besteht!")
             else:  # the StringField for the component set name is empty
