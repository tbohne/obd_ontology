--- conflicted
+++ resolved
@@ -10,16 +10,10 @@
 <body>
 <header><h1>Fügen Sie dem Wissensgraphen eine neue DTC-Instanz hinzu</h1></header>
 
-<<<<<<< HEAD
 <section>
     <article>
-        <p><a href="/">Startseite</a> <a href="subsystem_form">Fahrzeug-Subsystem hinzufügen</a> <a
+        <p><a href="/">Startseite</a> <a href="component_set_form">Fahrzeug-Komponenten-Set hinzufügen</a> <a
                 href="component_form">Fahrzeug-Komponente hinzufügen</a></p>
-=======
-    <section>
-        <article>
-            <p><a href="/">Start page</a> <a href="component_set_form">Add vehicle component set</a> <a href="component_form">Add vehicle component</a></p>
->>>>>>> 36576711
 
         <form method="POST">
             {{ form.csrf_token }}
