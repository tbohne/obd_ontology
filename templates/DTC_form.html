<!DOCTYPE html>
<html lang="en">

<head>
    <meta charset="UTF-8">
    <link rel="stylesheet" type="text/css" href="{{ url_for('static', filename='style.css') }}">
    <title>DTC</title>
</head>

<body>
<<<<<<< HEAD
<header><h1>Fügen Sie dem Wissensgraphen eine neue DTC-Instanz hinzu</h1></header>

<section>
    <article>
        <p><a href="/">Startseite</a> <a href="component_set_form">Fahrzeug-Komponenten-Set hinzufügen</a> <a
                href="component_form">Fahrzeug-Komponente hinzufügen</a></p>
=======
<header><h1>Aufnahme von DTC-bezogenem Expertenwissen</h1></header>

<section>
    <article>
        <p>
            <a href="/">Startseite</a>
            <a href="component_set_form">Fahrzeugkomponenten-Sets</a>
            <a href="component_form">Fahrzeugkomponenten</a>
        </p>
>>>>>>> 7094d2c6

        <form method="POST">
            {{ form.csrf_token }}
            <br>
            <p>DTC: {{ form.dtc_name(size=20) }}</p>
<<<<<<< HEAD
            <p> Alternativ können Sie einen bereits bestehenden DTC auswählen und verändern: </p>
            <div> {{ form.existing_dtcs }} {{ form.existing_dtc_submit }}</div>
            <p>Andere DTCs, die häufig zusammen mit dem angegebenen DTC
=======
            <p>Weitere DTCs, die erfahrungsgemäß häufig zusammen mit dem angegebenen DTC
>>>>>>> 7094d2c6
                auftreten: {{ form.occurs_with }} {{ form.occurs_with_submit }} {{ form.clear_occurs_with }}</p>
            <p style="color: #B40404;">
                {% for i in occurs_with_DTCs_variable_list %}
                    {{ i }},
                {% endfor %}</p>
<<<<<<< HEAD
            <p>Störungszustand, den der DTC beschreibt: {{ form.fault_condition }}</p>
            <p>Symptome, die im Zusammenhang mit dem Störungszustand auftreten
                können:
            <div> {{ form.symptoms }} {{ form.symptoms_submit }} {{ form.clear_symptoms }} </div>
            </p>
            <p>Wenn ein Symptom nicht in der Liste enthalten ist, fügen Sie es bitte über das Textfeld
                ein: {{ form.new_symptom }} {{ form.new_symptom_submit }}</p>
=======
            <p>Fehlerzustand, den der DTC beschreibt: {{ form.fault_condition }}</p>
            <p>Symptome, die in Zusammenhang mit dem Fehlerzustand auftreten können:
            <div> {{ form.symptoms }} {{ form.symptoms_submit }} {{ form.clear_symptoms }} </div>
            </p>
            <p>Ist ein Symptom nicht in der Liste enthalten, fügen Sie es bitte über das Textfeld
                hinzu: {{ form.new_symptom }} {{ form.new_symptom_submit }}</p>
>>>>>>> 7094d2c6
            <p style="color: #B40404;">
                {% for i in symptoms_variable_list %}
                    {{ i }},
                {% endfor %}</p>
<<<<<<< HEAD
            <p>Liste der zu überprüfenden Komponenten (nennen Sie die Komponenten zuerst, die als erstes überprüft
                werden sollen):
=======
            <p>Liste der zu überprüfenden Komponenten (listen Sie die Komponenten in der Reihenfolge auf, in der sie
                überprüft werden sollten.):
>>>>>>> 7094d2c6
            <div>{{ form.suspect_components }} {{ form.add_component_submit }} {{ form.clear_components }}</div>
            </p>
            <p>Wenn Sie eine Komponente hinzufügen möchten, die nicht in der Liste enthalten ist, nutzen Sie dafür bitte
                <a href="component_form">dieses</a> Formular.</p>
            <p style="color: #B40404;">
                {% for i in suspect_components_variable_list %}
                    {{ i }},
                {% endfor %}</p>
            <p>{{ form.final_submit }} {{ form.clear_everything }}</p>
        </form>
        <br>
        {% with messages = get_flashed_messages() %}
            {% if messages %}
                <ul class=flashes>
                    {% for message in messages %}
                        <li><p style="color: #B40404;">{{ message }}</p></li>
                    {% endfor %}
                </ul>
            {% endif %}
        {% endwith %}
    </article>
</section>
</body>
</html><|MERGE_RESOLUTION|>--- conflicted
+++ resolved
@@ -8,14 +8,6 @@
 </head>
 
 <body>
-<<<<<<< HEAD
-<header><h1>Fügen Sie dem Wissensgraphen eine neue DTC-Instanz hinzu</h1></header>
-
-<section>
-    <article>
-        <p><a href="/">Startseite</a> <a href="component_set_form">Fahrzeug-Komponenten-Set hinzufügen</a> <a
-                href="component_form">Fahrzeug-Komponente hinzufügen</a></p>
-=======
 <header><h1>Aufnahme von DTC-bezogenem Expertenwissen</h1></header>
 
 <section>
@@ -25,51 +17,31 @@
             <a href="component_set_form">Fahrzeugkomponenten-Sets</a>
             <a href="component_form">Fahrzeugkomponenten</a>
         </p>
->>>>>>> 7094d2c6
 
         <form method="POST">
             {{ form.csrf_token }}
             <br>
             <p>DTC: {{ form.dtc_name(size=20) }}</p>
-<<<<<<< HEAD
             <p> Alternativ können Sie einen bereits bestehenden DTC auswählen und verändern: </p>
             <div> {{ form.existing_dtcs }} {{ form.existing_dtc_submit }}</div>
-            <p>Andere DTCs, die häufig zusammen mit dem angegebenen DTC
-=======
             <p>Weitere DTCs, die erfahrungsgemäß häufig zusammen mit dem angegebenen DTC
->>>>>>> 7094d2c6
                 auftreten: {{ form.occurs_with }} {{ form.occurs_with_submit }} {{ form.clear_occurs_with }}</p>
             <p style="color: #B40404;">
                 {% for i in occurs_with_DTCs_variable_list %}
                     {{ i }},
                 {% endfor %}</p>
-<<<<<<< HEAD
-            <p>Störungszustand, den der DTC beschreibt: {{ form.fault_condition }}</p>
-            <p>Symptome, die im Zusammenhang mit dem Störungszustand auftreten
-                können:
-            <div> {{ form.symptoms }} {{ form.symptoms_submit }} {{ form.clear_symptoms }} </div>
-            </p>
-            <p>Wenn ein Symptom nicht in der Liste enthalten ist, fügen Sie es bitte über das Textfeld
-                ein: {{ form.new_symptom }} {{ form.new_symptom_submit }}</p>
-=======
             <p>Fehlerzustand, den der DTC beschreibt: {{ form.fault_condition }}</p>
             <p>Symptome, die in Zusammenhang mit dem Fehlerzustand auftreten können:
             <div> {{ form.symptoms }} {{ form.symptoms_submit }} {{ form.clear_symptoms }} </div>
             </p>
             <p>Ist ein Symptom nicht in der Liste enthalten, fügen Sie es bitte über das Textfeld
                 hinzu: {{ form.new_symptom }} {{ form.new_symptom_submit }}</p>
->>>>>>> 7094d2c6
             <p style="color: #B40404;">
                 {% for i in symptoms_variable_list %}
                     {{ i }},
                 {% endfor %}</p>
-<<<<<<< HEAD
-            <p>Liste der zu überprüfenden Komponenten (nennen Sie die Komponenten zuerst, die als erstes überprüft
-                werden sollen):
-=======
             <p>Liste der zu überprüfenden Komponenten (listen Sie die Komponenten in der Reihenfolge auf, in der sie
                 überprüft werden sollten.):
->>>>>>> 7094d2c6
             <div>{{ form.suspect_components }} {{ form.add_component_submit }} {{ form.clear_components }}</div>
             </p>
             <p>Wenn Sie eine Komponente hinzufügen möchten, die nicht in der Liste enthalten ist, nutzen Sie dafür bitte
