<!DOCTYPE html>
<html lang="en">

<head>
    <meta charset="UTF-8">
    <link rel="stylesheet" type="text/css" href="{{ url_for('static', filename='style.css') }}">
    <title>Expertenwissenserwerb</title>
</head>

<body>
<header>
    <h1>Expertenwissenserwerb</h1>
</header>

<section>
    <article>
        <br>
        <p>Kollaborativer Aufbau eines Wissensgraphen zur KFZ-Diagnose.</p>
<<<<<<< HEAD
        <p>Ziel ist es, das erfasste Wissen zu erweitern, indem eine vordefinierte <a
                href="https://github.com/tbohne/OBDOntology">Ontologie</a> mit Instanzdaten gefüllt wird.</p>
=======
        <p>Ziel ist es, das erfasste Wissen zu erweitern, indem eine vordefinierte
            <a href="https://raw.githubusercontent.com/tbohne/obd_ontology/main/img/obd_ontology_v13.svg">Ontologie</a>
            mit Instanzdaten gefüllt wird.</p>
>>>>>>> 7094d2c6
        <br>
        <p><u><b>Sie können die folgenden Arten von Instanzen hinzufügen:</b></u></p>
        <ul>
            <li><p><a href="dtc_form">Diagnostic Trouble Codes (DTCs)</a></p></li>
<<<<<<< HEAD
            <li><p><a href="component_set_form">Fahrzeug-Komponenten-Sets</a></p></li>
            <li><p><a href="component_form">Fahrzeug-Komponenten</a></p></li>
=======
            <li><p><a href="component_set_form">Fahrzeugkomponenten-Sets</a></p></li>
            <li><p><a href="component_form">Fahrzeugkomponenten</a></p></li>
>>>>>>> 7094d2c6
        </ul>
    </article>
</section>
</body>

</html><|MERGE_RESOLUTION|>--- conflicted
+++ resolved
@@ -16,25 +16,15 @@
     <article>
         <br>
         <p>Kollaborativer Aufbau eines Wissensgraphen zur KFZ-Diagnose.</p>
-<<<<<<< HEAD
-        <p>Ziel ist es, das erfasste Wissen zu erweitern, indem eine vordefinierte <a
-                href="https://github.com/tbohne/OBDOntology">Ontologie</a> mit Instanzdaten gefüllt wird.</p>
-=======
         <p>Ziel ist es, das erfasste Wissen zu erweitern, indem eine vordefinierte
             <a href="https://raw.githubusercontent.com/tbohne/obd_ontology/main/img/obd_ontology_v13.svg">Ontologie</a>
             mit Instanzdaten gefüllt wird.</p>
->>>>>>> 7094d2c6
         <br>
         <p><u><b>Sie können die folgenden Arten von Instanzen hinzufügen:</b></u></p>
         <ul>
             <li><p><a href="dtc_form">Diagnostic Trouble Codes (DTCs)</a></p></li>
-<<<<<<< HEAD
-            <li><p><a href="component_set_form">Fahrzeug-Komponenten-Sets</a></p></li>
-            <li><p><a href="component_form">Fahrzeug-Komponenten</a></p></li>
-=======
             <li><p><a href="component_set_form">Fahrzeugkomponenten-Sets</a></p></li>
             <li><p><a href="component_form">Fahrzeugkomponenten</a></p></li>
->>>>>>> 7094d2c6
         </ul>
     </article>
 </section>
