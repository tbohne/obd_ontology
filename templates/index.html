--- conflicted
+++ resolved
@@ -12,7 +12,6 @@
     <h1>Expertenwissenserwerb</h1>
 </header>
 
-<<<<<<< HEAD
 <section>
     <article>
         <br>
@@ -23,27 +22,11 @@
         <p><u><b>Sie können die folgenden Arten von Instanzen hinzufügen:</b></u></p>
         <ul>
             <li><p><a href="dtc_form">Diagnostic Trouble Codes (DTCs)</a></p></li>
-            <li><p><a href="subsystem_form">Fahrzeug-Subsysteme</a></p></li>
+            <li><p><a href="component_set_form">Fahrzeug-Komponenten-Sets</a></p></li>
             <li><p><a href="component_form">Fahrzeug-Komponenten</a></p></li>
         </ul>
     </article>
 </section>
-=======
-    <section>
-        <article>
-            <br>
-            <p>Collaborative construction of a knowledge graph concerning automotive diagnostics.</p>
-            <p>The goal is to extend the captured knowledge by filling a predefined <a href="https://github.com/tbohne/OBDOntology">ontology</a> with instance data.</p>
-            <br>
-            <p><u><b>You can add the following types of instances:</b></u></p>
-            <ul>
-                <li><p><a href="dtc_form">Diagnostic Trouble Codes (DTCs)</a></p></li>
-                <li><p><a href="component_set_form">Vehicle Component Sets</a></p></li>
-                <li><p><a href="component_form">Vehicle Components</a></p></li>
-            </ul>
-        </article>
-    </section>
->>>>>>> 36576711
 </body>
 
 </html>