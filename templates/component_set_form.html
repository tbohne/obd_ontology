<!DOCTYPE html>
<html lang="en">

<head>
    <meta charset="UTF-8">
    <link rel="stylesheet" type="text/css" href="{{ url_for('static', filename='style.css') }}">
<<<<<<< HEAD
    <title>Fahrzeug-Komponenten-Set</title>
</head>

<body>
<header><h1>Fügen Sie dem Wissensgraphen ein neues Fahrzeug-Komponenten-Set hinzu</h1></header>

<section>
    <article>
        <p><a href="/">Startseite</a> <a href="dtc_form">DTC hinzufügen</a> <a href="component_form">Fahrzeug-Komponente
            hinzufügen</a></p>
        <form method="POST">
            {{ form.csrf_token }}
            <br>
            <p>Komponenten-Set: {{ form.set_name(size=20) }}</p>
            <p> Alternativ können Sie eine bereits bestehende Komponente auswählen und verändern: </p>
            <div> {{ form.existing_component_sets }} {{ form.existing_component_set_submit }}</div>
            <p>Listen Sie Komponenten auf, die zu diesem Fahrzeug-Komponenten-Set gehören (wenn die Komponente, die Sie
                hinzufügen möchten, nicht im Dropdown-Menü enthalten ist, können Sie sie über
                <a href="component_form">dieses</a> Formular hinzufügen):</p>
=======
    <title>Fahrzeugkomponenten-Set</title>
</head>

<body>
<header><h1>Aufnahme von Fahrzeugkomponenten-Sets</h1></header>

<section>
    <article>
        <p>
            <a href="/">Startseite</a>
            <a href="dtc_form">Diagnostic Trouble Codes (DTCs)</a>
            <a href="component_form">Fahrzeugkomponenten</a>
        </p>
        <form method="POST">
            {{ form.csrf_token }}
            <br>
            <p>
                <i>Idee: Wenn ein Fahrzeugkomponenten-Set als nicht fehlerhaft verifiziert wurde, sind sämtliche
                Komponenten, welche mit diesem assoziiert sind, ebenfalls i.O., was eine Menge redundanter
                Oszilloskop-Messungen vermeidet.</i>
            </p>
            <p></p><p></p>
            <p>Fahrzeugkomponenten-Set: {{ form.set_name(size=20) }}</p>
            <p>Komponenten, die diesem Fahrzeugkomponenten-Set zugeordnet werden
                (<a href="component_form">fehlende Komponente ergänzen</a>):
            </p>
>>>>>>> 7094d2c6
            <div>{{ form.components }} {{ form.add_component_submit }} {{ form.clear_components }}</div>
            <p style="color: #B40404;">
                {% for i in components_variable_list %}
                    {{ i }},
                {% endfor %}</p>
<<<<<<< HEAD
            <p>Wählen Sie Komponenten aus, mit denen überprüft werden kann, ob das Komponenten-Set korrekt funktioniert
                (wenn die Komponente, die Sie hinzufügen möchten, nicht im Dropdown-Menü enthalten ist, können Sie sie
                über <a href="component_form">dieses</a> Formular hinzufügen):</p>
=======
            <p>Komponenten, die die korrekte Funktionalität des Komponenten-Sets verifizieren können
                (<a href="component_form">fehlende Komponente ergänzen</a>):
            </p>
>>>>>>> 7094d2c6
            <div> {{ form.verifying_components }} {{ form.verifying_components_submit }} {{ form.clear_verifying_components }}</div>
            <p style="color: #B40404;">
                {% for i in verifying_components_list %}
                    {{ i }},
                {% endfor %}</p>
            <p>{{ form.final_submit }} {{ form.clear_everything }}</p>
        </form>
        <br>
        {% with messages = get_flashed_messages() %}
            {% if messages %}
                <ul class=flashes>
                    {% for message in messages %}
                        <li><p style="color: #B40404;">{{ message }}</p></li>
                    {% endfor %}
                </ul>
            {% endif %}
        {% endwith %}
    </article>
</section>
</body>

</html><|MERGE_RESOLUTION|>--- conflicted
+++ resolved
@@ -4,27 +4,6 @@
 <head>
     <meta charset="UTF-8">
     <link rel="stylesheet" type="text/css" href="{{ url_for('static', filename='style.css') }}">
-<<<<<<< HEAD
-    <title>Fahrzeug-Komponenten-Set</title>
-</head>
-
-<body>
-<header><h1>Fügen Sie dem Wissensgraphen ein neues Fahrzeug-Komponenten-Set hinzu</h1></header>
-
-<section>
-    <article>
-        <p><a href="/">Startseite</a> <a href="dtc_form">DTC hinzufügen</a> <a href="component_form">Fahrzeug-Komponente
-            hinzufügen</a></p>
-        <form method="POST">
-            {{ form.csrf_token }}
-            <br>
-            <p>Komponenten-Set: {{ form.set_name(size=20) }}</p>
-            <p> Alternativ können Sie eine bereits bestehende Komponente auswählen und verändern: </p>
-            <div> {{ form.existing_component_sets }} {{ form.existing_component_set_submit }}</div>
-            <p>Listen Sie Komponenten auf, die zu diesem Fahrzeug-Komponenten-Set gehören (wenn die Komponente, die Sie
-                hinzufügen möchten, nicht im Dropdown-Menü enthalten ist, können Sie sie über
-                <a href="component_form">dieses</a> Formular hinzufügen):</p>
-=======
     <title>Fahrzeugkomponenten-Set</title>
 </head>
 
@@ -48,24 +27,19 @@
             </p>
             <p></p><p></p>
             <p>Fahrzeugkomponenten-Set: {{ form.set_name(size=20) }}</p>
+            <p> Alternativ können Sie eine bereits bestehende Komponente auswählen und verändern: </p>
+            <div> {{ form.existing_component_sets }} {{ form.existing_component_set_submit }}</div>
             <p>Komponenten, die diesem Fahrzeugkomponenten-Set zugeordnet werden
                 (<a href="component_form">fehlende Komponente ergänzen</a>):
             </p>
->>>>>>> 7094d2c6
             <div>{{ form.components }} {{ form.add_component_submit }} {{ form.clear_components }}</div>
             <p style="color: #B40404;">
                 {% for i in components_variable_list %}
                     {{ i }},
                 {% endfor %}</p>
-<<<<<<< HEAD
-            <p>Wählen Sie Komponenten aus, mit denen überprüft werden kann, ob das Komponenten-Set korrekt funktioniert
-                (wenn die Komponente, die Sie hinzufügen möchten, nicht im Dropdown-Menü enthalten ist, können Sie sie
-                über <a href="component_form">dieses</a> Formular hinzufügen):</p>
-=======
             <p>Komponenten, die die korrekte Funktionalität des Komponenten-Sets verifizieren können
                 (<a href="component_form">fehlende Komponente ergänzen</a>):
             </p>
->>>>>>> 7094d2c6
             <div> {{ form.verifying_components }} {{ form.verifying_components_submit }} {{ form.clear_verifying_components }}</div>
             <p style="color: #B40404;">
                 {% for i in verifying_components_list %}
